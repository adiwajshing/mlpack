# mlpack test executable.
add_executable(mlpack_test
  activation_functions_test.cpp
  ada_delta_test.cpp
  ada_grad_test.cpp
  adaboost_test.cpp
  adam_test.cpp
  akfn_test.cpp
  aknn_test.cpp
  ann_layer_test.cpp
  arma_extend_test.cpp
  armadillo_svd_test.cpp
  async_learning_test.cpp
  aug_lagrangian_test.cpp
  augmented_rnns_tasks_test.cpp
  binarize_test.cpp
  block_krylov_svd_test.cpp
  cf_test.cpp
  cli_binding_test.cpp
  cli_test.cpp
  cmaes_test.cpp
  cne_test.cpp
  convolution_test.cpp
  convolutional_network_test.cpp
  cosine_tree_test.cpp
  cv_test.cpp
  dbscan_test.cpp
  decision_stump_test.cpp
  decision_tree_test.cpp
  det_test.cpp
  distribution_test.cpp
  drusilla_select_test.cpp
  emst_test.cpp
  fastmks_test.cpp
  feedforward_network_test.cpp
  frankwolfe_test.cpp
  gmm_test.cpp
  gradient_clipping_test.cpp
  gradient_descent_test.cpp
  hmm_test.cpp
  hoeffding_tree_test.cpp
  hpt_test.cpp
  hyperplane_test.cpp
  imputation_test.cpp
  init_rules_test.cpp
  katyusha_test.cpp
  iqn_test.cpp
  kernel_pca_test.cpp
  kernel_test.cpp
  kernel_traits_test.cpp
  kfn_test.cpp
  kmeans_test.cpp
  knn_test.cpp
  krann_search_test.cpp
  ksinit_test.cpp
  lars_test.cpp
  lbfgs_test.cpp
  lin_alg_test.cpp
  line_search_test.cpp
  linear_regression_test.cpp
  load_save_test.cpp
  local_coordinate_coding_test.cpp
  log_test.cpp
  logistic_regression_test.cpp
  lrsdp_test.cpp
  lsh_test.cpp
  math_test.cpp
  matrix_completion_test.cpp
  maximal_inputs_test.cpp
  mean_shift_test.cpp
  metric_test.cpp
  mlpack_test.cpp
  mock_categorical_data.hpp
  momentum_sgd_test.cpp
  nbc_test.cpp
  nca_test.cpp
  nmf_test.cpp
  nystroem_method_test.cpp
  octree_test.cpp
  parallel_sgd_test.cpp
  pca_test.cpp
  perceptron_test.cpp
  prefixedoutstream_test.cpp
  proximal_test.cpp
  python_binding_test.cpp
  q_learning_test.cpp
  qdafn_test.cpp
  quic_svd_test.cpp
  radical_test.cpp
  random_forest_test.cpp
  random_test.cpp
  randomized_svd_test.cpp
  range_search_test.cpp
  rectangle_tree_test.cpp
  recurrent_network_test.cpp
  regularized_svd_test.cpp
  rl_components_test.cpp
  rmsprop_test.cpp
  sa_test.cpp
  sarah_test.cpp
  scd_test.cpp
  sdp_primal_dual_test.cpp
  serialization.cpp
  serialization.hpp
  serialization_test.cpp
  sfinae_test.cpp
  sgd_test.cpp
  sgdr_test.cpp
  smorms3_test.cpp
  snapshot_ensembles.cpp
  softmax_regression_test.cpp
  sort_policy_test.cpp
  spalera_sgd_test.cpp
  sparse_autoencoder_test.cpp
  sparse_coding_test.cpp
  spill_tree_test.cpp
  split_data_test.cpp
  svd_batch_test.cpp
  svd_incremental_test.cpp
  svrg_test.cpp
  termination_policy_test.cpp
  test_function_tools.hpp
  test_tools.hpp
  timer_test.cpp
  tree_test.cpp
  tree_traits_test.cpp
  ub_tree_test.cpp
  union_find_test.cpp
  vantage_point_tree_test.cpp
  main_tests/test_helper.hpp
  main_tests/emst_test.cpp
  main_tests/adaboost_test.cpp
  main_tests/dbscan_test.cpp
  main_tests/decision_tree_test.cpp
  main_tests/decision_stump_test.cpp
  main_tests/linear_regression_test.cpp
  main_tests/logistic_regression_test.cpp
  main_tests/nbc_test.cpp
  main_tests/pca_test.cpp
  main_tests/perceptron_test.cpp
  main_tests/preprocess_binarize_test.cpp
  main_tests/preprocess_imputer_test.cpp
  main_tests/preprocess_split_test.cpp
  main_tests/random_forest_test.cpp
  main_tests/softmax_regression_test.cpp
  main_tests/sparse_coding_test.cpp
  main_tests/hoeffding_tree_test.cpp
<<<<<<< HEAD
  main_tests/hmm_viterbi_test.cpp
=======
  main_tests/hmm_train_test.cpp
>>>>>>> 969a200e
)

# Link dependencies of test executable.
target_link_libraries(mlpack_test
  mlpack
  ${BOOST_unit_test_framework_LIBRARY}
)

set_target_properties(mlpack_test PROPERTIES COTIRE_CXX_PREFIX_HEADER_INIT "../core.hpp")
cotire(mlpack_test)

# Copy test data into right place.
add_custom_command(TARGET mlpack_test
  POST_BUILD
  COMMAND ${CMAKE_COMMAND} -E copy_directory ${CMAKE_CURRENT_SOURCE_DIR}/data/
      ${PROJECT_BINARY_DIR}
)
add_custom_command(TARGET mlpack_test
  POST_BUILD
  COMMAND ${CMAKE_COMMAND} -E tar xjpf mnist_first250_training_4s_and_9s.tar.bz2
  WORKING_DIRECTORY ${PROJECT_BINARY_DIR}
)

# The list of long running parallel tests
set(parallel_tests
  "AsyncLearningTest"
  "SdpPrimalDualTest;SVDIncrementalTest;SVDBatchTest;"
  "LocalCoordinateCodingTest;FeedForwardNetworkTest;SparseAutoencoderTest;"
  "GMMTest;CFTest;ConvolutionalNetworkTest;HMMTest;LARSTest;"
  "LogisticRegressionTest")

# Add tests to the testing framework
# Get the list of sources from the test target
get_target_property(test_sources mlpack_test SOURCES)

# Go through the list of test sources and parse the test suite name
foreach(test_file ${test_sources})
  # Regex for parsing files with AUTO_TEST_SUITE
  file(STRINGS ${test_file} test_suite REGEX "BOOST_AUTO_TEST_SUITE\\(.*")
  if(NOT "${test_suite}" STREQUAL "")
    # Get the substring of test_suite within brackets in test_name
    string(REGEX MATCH "\\(.*\\)" test_name ${test_suite})
    # Get the substring excluding the brackets, by calculating the indices
    string(LENGTH ${test_name} end_idx)
    math(EXPR end_idx "${end_idx} - 2")
    string(SUBSTRING ${test_name} "1" ${end_idx} test)
    # Add the test to the testing tool, test is the name of the test suite
    add_test(NAME ${test} COMMAND mlpack_test -t ${test} WORKING_DIRECTORY
      ${CMAKE_BINARY_DIR})
  endif()
  # Regex for parsing files with FIXTURE_TEST_SUITE similarly
  file(STRINGS ${test_file} test_suite REGEX "BOOST_FIXTURE_TEST_SUITE\\(.*,")
  if(NOT "${test_suite}" STREQUAL "")
    # Get the substring of test_suite within brackets and comma in test_name
    string(REGEX MATCH "\\(.*," test_name ${test_suite})
    string(LENGTH ${test_name} end_idx)
    math(EXPR end_idx "${end_idx} - 2")
    string(SUBSTRING ${test_name} "1" ${end_idx} test)
    add_test(NAME ${test} COMMAND mlpack_test -t ${test} WORKING_DIRECTORY
      ${CMAKE_BINARY_DIR})
  endif()
endforeach()

# Use RUN_SERIAL for long running parallel tests
set_tests_properties(${parallel_tests} PROPERTIES RUN_SERIAL TRUE)<|MERGE_RESOLUTION|>--- conflicted
+++ resolved
@@ -145,11 +145,8 @@
   main_tests/softmax_regression_test.cpp
   main_tests/sparse_coding_test.cpp
   main_tests/hoeffding_tree_test.cpp
-<<<<<<< HEAD
   main_tests/hmm_viterbi_test.cpp
-=======
   main_tests/hmm_train_test.cpp
->>>>>>> 969a200e
 )
 
 # Link dependencies of test executable.
