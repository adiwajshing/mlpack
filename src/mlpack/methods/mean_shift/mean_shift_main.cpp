/**
 * @file methods/mean_shift/mean_shift_main.cpp
 * @author Shangtong Zhang
 *
 * Executable for running Mean Shift.
 *
 * mlpack is free software; you may redistribute it and/or modify it under the
 * terms of the 3-clause BSD license.  You should have received a copy of the
 * 3-clause BSD license along with mlpack.  If not, see
 * http://www.opensource.org/licenses/BSD-3-Clause for more information.
 */
#include <mlpack/prereqs.hpp>
#include <mlpack/core/util/io.hpp>
#include <mlpack/core/util/mlpack_main.hpp>

#include <mlpack/core/kernels/gaussian_kernel.hpp>
#include "mean_shift.hpp"

using namespace mlpack;
using namespace mlpack::meanshift;
using namespace mlpack::kernel;
using namespace mlpack::util;
using namespace std;

// Program Name.
BINDING_NAME("Mean Shift Clustering");

// Short description.
BINDING_SHORT_DESC(
    "A fast implementation of mean-shift clustering using dual-tree range "
    "search.  Given a dataset, this uses the mean shift algorithm to produce "
    "and return a clustering of the data.");

// Long description.
BINDING_LONG_DESC(
    "This program performs mean shift clustering on the given dataset, storing "
    "the learned cluster assignments either as a column of labels in the input "
    "dataset or separately."
    "\n\n"
    "The input dataset should be specified with the " +
    PRINT_PARAM_STRING("input") + " parameter, and the radius used for search"
    " can be specified with the " + PRINT_PARAM_STRING("radius") + " "
    "parameter.  The maximum number of iterations before algorithm termination "
    "is controlled with the " + PRINT_PARAM_STRING("max_iterations") + " "
    "parameter."
    "\n\n"
    "The output labels may be saved with the " + PRINT_PARAM_STRING("output") +
    " output parameter and the centroids of each cluster may be saved with the"
<<<<<<< HEAD
    " " + PRINT_PARAM_STRING("centroid") + " output parameter.",
    // Example.
=======
    " " + PRINT_PARAM_STRING("centroid") + " output parameter.");

// Example.
BINDING_EXAMPLE(
>>>>>>> e5d138a3
    "For example, to run mean shift clustering on the dataset " +
    PRINT_DATASET("data") + " and store the centroids to " +
    PRINT_DATASET("centroids") + ", the following command may be used: "
    "\n\n" +
    PRINT_CALL("mean_shift", "input", "data", "centroid", "centroids"));

// See also...
BINDING_SEE_ALSO("@kmeans", "#kmeans");
BINDING_SEE_ALSO("@dbscan", "#dbscan");
BINDING_SEE_ALSO("Mean shift on Wikipedia",
        "https://en.wikipedia.org/wiki/Mean_shift");
BINDING_SEE_ALSO("Mean Shift, Mode Seeking, and Clustering (pdf)",
        "http://citeseerx.ist.psu.edu/viewdoc/download?doi=10.1.1.510.1222"
        "&rep=rep1&type=pdf");
BINDING_SEE_ALSO("mlpack::mean_shift::MeanShift C++ class documentation",
        "@doxygen/classmlpack_1_1meanshift_1_1MeanShift.html");

// Required options.
PARAM_MATRIX_IN_REQ("input", "Input dataset to perform clustering on.", "i");

// Output options.
PARAM_FLAG("in_place", "If specified, a column containing the learned cluster "
    "assignments will be added to the input dataset file.  In this case, "
    "--output_file is overridden.  (Do not use with Python.)", "P");
PARAM_FLAG("labels_only", "If specified, only the output labels will be "
    "written to the file specified by --output_file.", "l");
PARAM_FLAG("force_convergence", "If specified, the mean shift algorithm will "
  "continue running regardless of max_iterations until the clusters converge."
  , "f");
PARAM_MATRIX_OUT("output", "Matrix to write output labels or labeled data to.",
    "o");
PARAM_MATRIX_OUT("centroid", "If specified, the centroids of each cluster will "
    "be written to the given matrix.", "C");

// Mean shift configuration options.
PARAM_INT_IN("max_iterations", "Maximum number of iterations before mean shift "
    "terminates.", "m", 1000);

PARAM_DOUBLE_IN("radius", "If the distance between two centroids is less than "
    "the given radius, one will be removed.  A radius of 0 or less means an "
    "estimate will be calculated and used for the radius.", "r", 0);

static void mlpackMain()
{
  const double radius = IO::GetParam<double>("radius");
  const int maxIterations = IO::GetParam<int>("max_iterations");

  RequireParamValue<int>("max_iterations", [](int x) { return x >= 0; }, true,
      "maximum iterations must be greater than or equal to 0");

  // Make sure we have an output file if we're not doing the work in-place.
  RequireAtLeastOnePassed({ "in_place", "output", "centroid" }, false,
      "no results will be saved");
  ReportIgnoredParam({{ "output", false }}, "labels_only");
  ReportIgnoredParam({{ "in_place", true }}, "output");
  ReportIgnoredParam({{ "in_place", true }}, "labels_only");

  arma::mat dataset = std::move(IO::GetParam<arma::mat>("input"));
  arma::mat centroids;
  arma::Row<size_t> assignments;

  MeanShift<> meanShift(radius, maxIterations);

  Timer::Start("clustering");
  Log::Info << "Performing mean shift clustering..." << endl;
  meanShift.Cluster(dataset, assignments, centroids,
    IO::HasParam("force_convergence"));
  Timer::Stop("clustering");

  Log::Info << "Found " << centroids.n_cols << " centroids." << endl;
  if (radius <= 0.0)
    Log::Info << "Estimated radius was " << meanShift.Radius() << ".\n";

  if (IO::HasParam("in_place"))
  {
    // Add the column of assignments to the dataset; but we have to convert them
    // to type double first.
    arma::vec converted(assignments.n_elem);
    for (size_t i = 0; i < assignments.n_elem; ++i)
      converted(i) = (double) assignments(i);

    dataset.insert_rows(dataset.n_rows, trans(converted));

    // Save the dataset.
    IO::MakeInPlaceCopy("output", "input");
    IO::GetParam<arma::mat>("output") = std::move(dataset);
  }
  else if (IO::HasParam("output"))
  {
    if (!IO::HasParam("labels_only"))
    {
      // Convert the assignments to doubles.
      arma::vec converted(assignments.n_elem);
      for (size_t i = 0; i < assignments.n_elem; ++i)
        converted(i) = (double) assignments(i);

      dataset.insert_rows(dataset.n_rows, trans(converted));

      // Now save, in the different file.
      IO::GetParam<arma::mat>("output") = std::move(dataset);
    }
    else
    {
      // TODO: figure out how to output as an arma::Mat<size_t> so that files
      // aren't way larger than needed.
      IO::GetParam<arma::mat>("output") =
          arma::conv_to<arma::mat>::from(assignments);
    }
  }

  // Should we write the centroids to a file?
  if (IO::HasParam("centroid"))
    IO::GetParam<arma::mat>("centroid") = std::move(centroids);
}<|MERGE_RESOLUTION|>--- conflicted
+++ resolved
@@ -46,15 +46,10 @@
     "\n\n"
     "The output labels may be saved with the " + PRINT_PARAM_STRING("output") +
     " output parameter and the centroids of each cluster may be saved with the"
-<<<<<<< HEAD
-    " " + PRINT_PARAM_STRING("centroid") + " output parameter.",
-    // Example.
-=======
     " " + PRINT_PARAM_STRING("centroid") + " output parameter.");
 
 // Example.
 BINDING_EXAMPLE(
->>>>>>> e5d138a3
     "For example, to run mean shift clustering on the dataset " +
     PRINT_DATASET("data") + " and store the centroids to " +
     PRINT_DATASET("centroids") + ", the following command may be used: "
