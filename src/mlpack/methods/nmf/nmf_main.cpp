/**
 * @file methods/nmf/nmf_main.cpp
 * @author Mohan Rajendran
 *
 * Main executable to run NMF.
 *
 * mlpack is free software; you may redistribute it and/or modify it under the
 * terms of the 3-clause BSD license.  You should have received a copy of the
 * 3-clause BSD license along with mlpack.  If not, see
 * http://www.opensource.org/licenses/BSD-3-Clause for more information.
 */
#include <mlpack/prereqs.hpp>
#include <mlpack/core/util/io.hpp>
#include <mlpack/core/util/mlpack_main.hpp>

#include <mlpack/methods/amf/amf.hpp>
#include <mlpack/methods/amf/init_rules/random_init.hpp>
#include <mlpack/methods/amf/init_rules/given_init.hpp>
#include <mlpack/methods/amf/init_rules/merge_init.hpp>
#include <mlpack/methods/amf/update_rules/nmf_mult_dist.hpp>
#include <mlpack/methods/amf/update_rules/nmf_mult_div.hpp>
#include <mlpack/methods/amf/update_rules/nmf_als.hpp>
#include <mlpack/methods/amf/termination_policies/simple_residue_termination.hpp>

using namespace mlpack;
using namespace mlpack::amf;
using namespace mlpack::util;
using namespace std;

// Program Name.
BINDING_NAME("Non-negative Matrix Factorization");

// Short description.
BINDING_SHORT_DESC(
    "An implementation of non-negative matrix factorization.  This can be used "
    "to decompose an input dataset into two low-rank non-negative components.");

// Long description.
BINDING_LONG_DESC(
    "This program performs non-negative matrix factorization on the given "
    "dataset, storing the resulting decomposed matrices in the specified "
    "files.  For an input dataset V, NMF decomposes V into two matrices W "
    "and H such that "
    "\n\n"
    "V = W * H"
    "\n\n"
    "where all elements in W and H are non-negative.  If V is of size (n x m),"
    " then W will be of size (n x r) and H will be of size (r x m), where r is "
    "the rank of the factorization (specified by the " +
    PRINT_PARAM_STRING("rank") + " parameter)."
    "\n\n"
    "Optionally, the desired update rules for each NMF iteration can be chosen "
    "from the following list:"
    "\n\n"
    " - multdist: multiplicative distance-based update rules (Lee and Seung "
    "1999)\n"
    " - multdiv: multiplicative divergence-based update rules (Lee and Seung "
    "1999)\n"
    " - als: alternating least squares update rules (Paatero and Tapper 1994)"
    "\n\n"
    "The maximum number of iterations is specified with " +
    PRINT_PARAM_STRING("max_iterations") + ", and the minimum residue "
    "required for algorithm termination is specified with the " +
<<<<<<< HEAD
    PRINT_PARAM_STRING("min_residue") + " parameter.",
    // Example.
=======
    PRINT_PARAM_STRING("min_residue") + " parameter.");

// Example.
BINDING_EXAMPLE(
>>>>>>> e5d138a3
    "For example, to run NMF on the input matrix " + PRINT_DATASET("V") + " "
    "using the 'multdist' update rules with a rank-10 decomposition and "
    "storing the decomposed matrices into " + PRINT_DATASET("W") + " and " +
    PRINT_DATASET("H") + ", the following command could be used: "
    "\n\n" +
    PRINT_CALL("nmf", "input", "V", "w", "W", "h", "H", "rank", 10,
        "update_rules", "multdist"));

// See also...
BINDING_SEE_ALSO("@cf", "#cf");
BINDING_SEE_ALSO("Alternating matrix factorization tutorial",
        "@doxygen/amftutorial.html");
BINDING_SEE_ALSO("Non-negative matrix factorization on Wikipedia",
        "https://en.wikipedia.org/wiki/Non-negative_matrix_factorization");
BINDING_SEE_ALSO("Algorithms for non-negative matrix factorization (pdf)",
        "http://papers.nips.cc/paper/1861-algorithms-for-non-negative-matrix-"
        "factorization.pdf");
BINDING_SEE_ALSO("mlpack::amf::AMF C++ class documentation",
        "@doxygen/classmlpack_1_1amf_1_1AMF.html");

// Parameters for program.
PARAM_MATRIX_IN_REQ("input", "Input dataset to perform NMF on.", "i");
PARAM_MATRIX_OUT("w", "Matrix to save the calculated W to.", "W");
PARAM_MATRIX_OUT("h", "Matrix to save the calculated H to.", "H");
PARAM_INT_IN_REQ("rank", "Rank of the factorization.", "r");

PARAM_INT_IN("max_iterations", "Number of iterations before NMF terminates (0 "
    "runs until convergence.", "m", 10000);
PARAM_INT_IN("seed", "Random seed.  If 0, 'std::time(NULL)' is used.", "s", 0);
PARAM_DOUBLE_IN("min_residue", "The minimum root mean square residue allowed "
    "for each iteration, below which the program terminates.", "e", 1e-5);

PARAM_STRING_IN("update_rules", "Update rules for each iteration; ( multdist | "
    "multdiv | als ).", "u", "multdist");

PARAM_MATRIX_IN("initial_w", "Initial W matrix.", "p");
PARAM_MATRIX_IN("initial_h", "Initial H matrix.", "q");

void LoadInitialWH(const bool bindingTransposed, arma::mat& w, arma::mat& h)
{
  // Note that these datasets will typically be transposed on load, since we are
  // likely receiving it from a row-major language, but we get it in a
  // column-major form.  Therefore, we're actually decomposing V^T = W^T * H^T.
  // Effectively this means we are solving, for the user, V = H*W.  Therefore,
  // we actually have to switch what we are saving, so we will save the W we get
  // from amf.Apply() as H, and vice versa.
  if (bindingTransposed)
  {
    w = IO::GetParam<arma::mat>("initial_h");
    h = IO::GetParam<arma::mat>("initial_w");
  }
  else
  {
    h = IO::GetParam<arma::mat>("initial_h");
    w = IO::GetParam<arma::mat>("initial_w");
  }
}

void SaveWH(const bool bindingTransposed, arma::mat&& w, arma::mat&& h)
{
  // The same transposition applies when saving.
  if (bindingTransposed)
  {
    IO::GetParam<arma::mat>("w") = std::move(h);
    IO::GetParam<arma::mat>("h") = std::move(w);
  }
  else
  {
    IO::GetParam<arma::mat>("h") = std::move(h);
    IO::GetParam<arma::mat>("w") = std::move(w);
  }
}

template<typename UpdateRuleType>
void ApplyFactorization(const arma::mat& V,
                        const size_t r,
                        arma::mat& W,
                        arma::mat& H)
{
  const size_t maxIterations = IO::GetParam<int>("max_iterations");
  const double minResidue = IO::GetParam<double>("min_residue");

  SimpleResidueTermination srt(minResidue, maxIterations);

  // Load input dataset.  We know if the data is transposed based on the
  // BINDING_MATRIX_TRANSPOSED macro, which will be 'true' or 'false'.
  arma::mat initialW, initialH;
  LoadInitialWH(BINDING_MATRIX_TRANSPOSED, initialW, initialH);
  if (IO::HasParam("initial_w") && IO::HasParam("initial_h"))
  {
    // Initialize W and H with given matrices
    GivenInitialization ginit = GivenInitialization(initialW, initialH);
    AMF<SimpleResidueTermination,
        GivenInitialization,
        UpdateRuleType> amf(srt, ginit);
    amf.Apply(V, r, W, H);
  }
  else if (IO::HasParam("initial_w"))
  {
    // Merge GivenInitialization and RandomInitialization rules
    // to initialize W with the given matrix, and H with random noise
    GivenInitialization ginit = GivenInitialization(initialW);
    RandomInitialization rinit = RandomInitialization();
    MergeInitialization<GivenInitialization, RandomInitialization> minit =
        MergeInitialization<GivenInitialization, RandomInitialization>
        (ginit, rinit);
    AMF<SimpleResidueTermination,
        MergeInitialization<GivenInitialization, RandomInitialization>,
        UpdateRuleType> amf(srt, minit);
    amf.Apply(V, r, W, H);
  }
  else if (IO::HasParam("initial_h"))
  {
    // Merge GivenInitialization and RandomInitialization rules
    // to initialize H with the given matrix, and W with random noise
    GivenInitialization ginit = GivenInitialization(initialH, false);
    RandomInitialization rinit = RandomInitialization();
    MergeInitialization<RandomInitialization, GivenInitialization> minit =
        MergeInitialization<RandomInitialization, GivenInitialization>
        (rinit, ginit);
    AMF<SimpleResidueTermination,
        MergeInitialization<RandomInitialization, GivenInitialization>,
        UpdateRuleType> amf(srt, minit);
    amf.Apply(V, r, W, H);
  }
  else
  {
    // Use random initialization
    AMF<SimpleResidueTermination,
        RandomInitialization,
        UpdateRuleType> amf(srt);
    amf.Apply(V, r, W, H);
  }
}

static void mlpackMain()
{
  // Initialize random seed.
  if (IO::GetParam<int>("seed") != 0)
    math::RandomSeed((size_t) IO::GetParam<int>("seed"));
  else
    math::RandomSeed((size_t) std::time(NULL));

  // Gather parameters.
  const size_t r = IO::GetParam<int>("rank");
  const string updateRules = IO::GetParam<string>("update_rules");

  // Validate parameters.
  RequireParamValue<int>("rank", [](int x) { return x > 0; }, true,
      "the rank of the factorization must be greater than 0");
  RequireParamInSet<string>("update_rules", { "multdist", "multdiv", "als" },
      true, "unknown update rules");
  RequireParamValue<int>("max_iterations", [](int x) { return x >= 0; },
      true, "max_iterations must be non-negative");

  RequireAtLeastOnePassed({ "h", "w" }, false, "no output will be saved");

  arma::mat V = std::move(IO::GetParam<arma::mat>("input"));

  arma::mat W;
  arma::mat H;

  // Perform NMF with the specified update rules.
  if (updateRules == "multdist")
  {
    Log::Info << "Performing NMF with multiplicative distance-based update "
        << "rules." << std::endl;
    ApplyFactorization<NMFMultiplicativeDistanceUpdate>(V, r, W, H);
  }
  else if (updateRules == "multdiv")
  {
    Log::Info << "Performing NMF with multiplicative divergence-based update "
        << "rules." << std::endl;
    ApplyFactorization<NMFMultiplicativeDivergenceUpdate>(V, r, W, H);
  }
  else if (updateRules == "als")
  {
    Log::Info << "Performing NMF with alternating least squared update rules."
        << std::endl;
    ApplyFactorization<NMFALSUpdate>(V, r, W, H);
  }

  // Save results.  Remember from our discussion in the comments earlier that we
  // may need to switch the names of the outputs.
  SaveWH(BINDING_MATRIX_TRANSPOSED, std::move(W), std::move(H));
}<|MERGE_RESOLUTION|>--- conflicted
+++ resolved
@@ -61,15 +61,10 @@
     "The maximum number of iterations is specified with " +
     PRINT_PARAM_STRING("max_iterations") + ", and the minimum residue "
     "required for algorithm termination is specified with the " +
-<<<<<<< HEAD
-    PRINT_PARAM_STRING("min_residue") + " parameter.",
-    // Example.
-=======
     PRINT_PARAM_STRING("min_residue") + " parameter.");
 
 // Example.
 BINDING_EXAMPLE(
->>>>>>> e5d138a3
     "For example, to run NMF on the input matrix " + PRINT_DATASET("V") + " "
     "using the 'multdist' update rules with a rank-10 decomposition and "
     "storing the decomposed matrices into " + PRINT_DATASET("W") + " and " +
