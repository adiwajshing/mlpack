--- conflicted
+++ resolved
@@ -111,7 +111,6 @@
 
   /**
    * Train function.
-<<<<<<< HEAD
    * 
    * @tparam OptimizerType Type of optimizer to use to train the model.
    * @tparam CallbackTypes Types of Callback functions.
@@ -121,16 +120,6 @@
    */
   template<typename OptimizerType, typename... CallbackTypes>
   double Train(OptimizerType& Optimizer, CallbackTypes&&... callbacks);
-=======
-   *
-   * @param trainData The data points of real distribution.
-   * @param optimizer Instantiated optimizer used to train the model.
-   * @return The final objective of the trained model (NaN or Inf on error).
-   */
-  template<typename OptimizerType>
-  double Train(arma::mat trainData, OptimizerType& Optimizer);
->>>>>>> 23ca4540
-
   /**
    * Evaluate function for the Standard GAN and DCGAN.
    * This function gives the performance of the Standard GAN or DCGAN on the
