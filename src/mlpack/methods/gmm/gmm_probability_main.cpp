/**
 * @file methods/gmm/gmm_probability_main.cpp
 * @author Ryan Curtin
 *
 * Given a GMM, calculate the probability of points coming from it.
 *
 * mlpack is free software; you may redistribute it and/or modify it under the
 * terms of the 3-clause BSD license.  You should have received a copy of the
 * 3-clause BSD license along with mlpack.  If not, see
 * http://www.opensource.org/licenses/BSD-3-Clause for more information.
 */
#include <mlpack/prereqs.hpp>
#include <mlpack/core/util/io.hpp>
#include <mlpack/core/util/mlpack_main.hpp>
#include "gmm.hpp"

using namespace std;
using namespace mlpack;
using namespace mlpack::gmm;
using namespace mlpack::util;

// Program Name.
BINDING_NAME("GMM Probability Calculator");

// Short description.
BINDING_SHORT_DESC(
    "A probability calculator for GMMs.  Given a pre-trained GMM and a set of "
    "points, this can compute the probability that each point is from the given"
    " GMM.");

// Long description.
BINDING_LONG_DESC(
    "This program calculates the probability that given points came from a "
    "given GMM (that is, P(X | gmm)).  The GMM is specified with the " +
    PRINT_PARAM_STRING("input_model") + " parameter, and the points are "
    "specified with the " + PRINT_PARAM_STRING("input") + " parameter.  The "
    "output probabilities may be saved via the " +
<<<<<<< HEAD
    PRINT_PARAM_STRING("output") + " output parameter.",
    // Example.
=======
    PRINT_PARAM_STRING("output") + " output parameter.");

// Example.
BINDING_EXAMPLE(
>>>>>>> e5d138a3
    "So, for example, to calculate the probabilities of each point in " +
    PRINT_DATASET("points") + " coming from the pre-trained GMM " +
    PRINT_MODEL("gmm") + ", while storing those probabilities in " +
    PRINT_DATASET("probs") + ", the following command could be used:"
    "\n\n" +
    PRINT_CALL("gmm_probability", "input_model", "gmm", "input", "points",
        "output", "probs"));

// See also...
BINDING_SEE_ALSO("@gmm_train", "#gmm_train");
BINDING_SEE_ALSO("@gmm_generate", "#gmm_generate");
BINDING_SEE_ALSO("Gaussian Mixture Models on Wikipedia",
        "https://en.wikipedia.org/wiki/Mixture_model#Gaussian_mixture_model");
BINDING_SEE_ALSO("mlpack::gmm::GMM class documentation",
        "@doxygen/classmlpack_1_1gmm_1_1GMM.html");

PARAM_MODEL_IN_REQ(GMM, "input_model", "Input GMM to use as model.", "m");
PARAM_MATRIX_IN_REQ("input", "Input matrix to calculate probabilities of.",
    "i");

PARAM_MATRIX_OUT("output", "Matrix to store calculated probabilities in.", "o");

static void mlpackMain()
{
  RequireAtLeastOnePassed({ "output" }, false, "no results will be saved");

  // Get the GMM and the points.
  GMM* gmm = IO::GetParam<GMM*>("input_model");

  arma::mat dataset = std::move(IO::GetParam<arma::mat>("input"));

  // Now calculate the probabilities.
  arma::rowvec probabilities(dataset.n_cols);
  for (size_t i = 0; i < dataset.n_cols; ++i)
    probabilities[i] = gmm->Probability(dataset.unsafe_col(i));

  // And save the result.
  IO::GetParam<arma::mat>("output") = std::move(probabilities);
}<|MERGE_RESOLUTION|>--- conflicted
+++ resolved
@@ -35,15 +35,10 @@
     PRINT_PARAM_STRING("input_model") + " parameter, and the points are "
     "specified with the " + PRINT_PARAM_STRING("input") + " parameter.  The "
     "output probabilities may be saved via the " +
-<<<<<<< HEAD
-    PRINT_PARAM_STRING("output") + " output parameter.",
-    // Example.
-=======
     PRINT_PARAM_STRING("output") + " output parameter.");
 
 // Example.
 BINDING_EXAMPLE(
->>>>>>> e5d138a3
     "So, for example, to calculate the probabilities of each point in " +
     PRINT_DATASET("points") + " coming from the pre-trained GMM " +
     PRINT_MODEL("gmm") + ", while storing those probabilities in " +
