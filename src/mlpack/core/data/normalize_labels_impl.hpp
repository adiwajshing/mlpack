--- conflicted
+++ resolved
@@ -39,7 +39,7 @@
   // we'll resize it back down to its actual size.
   mapping.set_size(labelsIn.n_elem);
   labels.set_size(labelsIn.n_elem);
-<<<<<<< HEAD
+
   size_t curLabel = 0;
   for (size_t i = 0; i < labelsIn.n_elem; ++i)
   {
@@ -53,7 +53,6 @@
         found = true;
         break;
       }
-=======
   // Map for mapping labelIn to their label.
   std::unordered_map<eT, size_t> labelMap;
   size_t curLabel = 0;
@@ -63,18 +62,14 @@
     if (labelMap.count(labelsIn[i]) > 0)
     {
       labels[i] = labelMap[labelsIn[i]];
->>>>>>> 681577d8
     }
 
     // Do we need to add this new label?
     if (!found)
     {
-<<<<<<< HEAD
       mapping[curLabel] = labelsIn[i];
-=======
       // If labelsIn[i] not there then add it to map.
       labelMap[labelsIn[i]] = curLabel;
->>>>>>> 681577d8
       labels[i] = curLabel;
       ++curLabel;
     }
@@ -82,14 +77,11 @@
 
   // Resize mapping back down to necessary size.
   mapping.resize(curLabel);
-<<<<<<< HEAD
-=======
   // Mapping array created with encoded labels.
   for (auto it = labelMap.begin(); it != labelMap.end(); ++it)
   {
     mapping[it->second] = it->first;
   }
->>>>>>> 681577d8
 }
 
 /**
